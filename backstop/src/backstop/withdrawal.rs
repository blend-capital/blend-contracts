<<<<<<< HEAD
use crate::{contract::require_nonnegative, emissions, storage};
use sep_41_token::TokenClient;
=======
use crate::{
    contract::require_nonnegative,
    dependencies::TokenClient,
    emissions::{self},
    storage,
};
>>>>>>> ea274b72
use soroban_sdk::{unwrap::UnwrapOptimized, Address, Env};

use super::Q4W;

/// Perform a queue for withdraw from the backstop module
pub fn execute_queue_withdrawal(
    e: &Env,
    from: &Address,
    pool_address: &Address,
    amount: i128,
) -> Q4W {
    require_nonnegative(e, amount);

    let mut pool_balance = storage::get_pool_balance(e, pool_address);
    let mut user_balance = storage::get_user_balance(e, pool_address, from);

    // update emissions
    emissions::update_emissions(e, pool_address, &pool_balance, from, &user_balance, false);

    user_balance.queue_shares_for_withdrawal(e, amount);
    pool_balance.queue_for_withdraw(amount);

    storage::set_user_balance(e, pool_address, from, &user_balance);
    storage::set_pool_balance(e, pool_address, &pool_balance);

    user_balance.q4w.last().unwrap_optimized()
}

/// Perform a dequeue of queued for withdraw deposits from the backstop module
pub fn execute_dequeue_withdrawal(e: &Env, from: &Address, pool_address: &Address, amount: i128) {
    require_nonnegative(e, amount);

    let mut pool_balance = storage::get_pool_balance(e, pool_address);
    let mut user_balance = storage::get_user_balance(e, pool_address, from);

    // update emissions
    emissions::update_emissions(e, pool_address, &pool_balance, from, &user_balance, false);

    user_balance.dequeue_shares_for_withdrawal(e, amount, false);
    user_balance.add_shares(amount);
    pool_balance.dequeue_q4w(e, amount);

    storage::set_user_balance(e, pool_address, from, &user_balance);
    storage::set_pool_balance(e, pool_address, &pool_balance);
}

/// Perform a withdraw from the backstop module
pub fn execute_withdraw(e: &Env, from: &Address, pool_address: &Address, amount: i128) -> i128 {
    require_nonnegative(e, amount);

    let mut pool_balance = storage::get_pool_balance(e, pool_address);
    let mut user_balance = storage::get_user_balance(e, pool_address, from);

    user_balance.dequeue_shares_for_withdrawal(e, amount, true);

    let to_return = pool_balance.convert_to_tokens(amount);
    pool_balance.withdraw(e, to_return, amount);

    storage::set_user_balance(e, pool_address, from, &user_balance);
    storage::set_pool_balance(e, pool_address, &pool_balance);

    let backstop_token_client = TokenClient::new(e, &storage::get_backstop_token(e));
    backstop_token_client.transfer(&e.current_contract_address(), from, &to_return);

    to_return
}

#[cfg(test)]
mod tests {
    use soroban_sdk::{
        testutils::{Address as _, Ledger, LedgerInfo},
        vec, Address,
    };

    use crate::{
        backstop::{execute_deposit, execute_donate},
        testutils::{assert_eq_vec_q4w, create_backstop, create_backstop_token},
    };

    use super::*;

    #[test]
    fn test_execute_queue_withdrawal() {
        let e = Env::default();
        e.mock_all_auths_allowing_non_root_auth();

        let backstop_address = create_backstop(&e);
        let pool_address = Address::random(&e);
        let bombadil = Address::random(&e);
        let samwise = Address::random(&e);

        let (_, backstop_token_client) = create_backstop_token(&e, &backstop_address, &bombadil);
        backstop_token_client.mint(&samwise, &100_0000000);

        // setup pool with deposits
        e.as_contract(&backstop_address, || {
            execute_deposit(&e, &samwise, &pool_address, 100_0000000);
        });

        e.ledger().set(LedgerInfo {
            protocol_version: 20,
            sequence_number: 200,
            timestamp: 10000,
            network_id: Default::default(),
            base_reserve: 10,
            min_temp_entry_expiration: 10,
            min_persistent_entry_expiration: 10,
            max_entry_expiration: 2000000,
        });

        e.as_contract(&backstop_address, || {
            execute_queue_withdrawal(&e, &samwise, &pool_address, 42_0000000);

            let new_user_balance = storage::get_user_balance(&e, &pool_address, &samwise);
            assert_eq!(new_user_balance.shares, 58_0000000);
            let expected_q4w = vec![
                &e,
                Q4W {
                    amount: 42_0000000,
                    exp: 10000 + 30 * 24 * 60 * 60,
                },
            ];
            assert_eq_vec_q4w(&new_user_balance.q4w, &expected_q4w);

            let new_pool_balance = storage::get_pool_balance(&e, &pool_address);
            assert_eq!(new_pool_balance.q4w, 42_0000000);
            assert_eq!(new_pool_balance.shares, 100_0000000);
            assert_eq!(new_pool_balance.tokens, 100_0000000);

            assert_eq!(
                backstop_token_client.balance(&backstop_address),
                100_0000000
            );
            assert_eq!(backstop_token_client.balance(&samwise), 0);
        });
    }

    #[test]
    #[should_panic(expected = "Error(Contract, #11)")]
    fn test_execute_queue_withdrawal_negative_amount() {
        let e = Env::default();
        e.mock_all_auths_allowing_non_root_auth();

        let backstop_address = create_backstop(&e);
        let pool_address = Address::random(&e);
        let bombadil = Address::random(&e);
        let samwise = Address::random(&e);

        let (_, backstop_token_client) = create_backstop_token(&e, &backstop_address, &bombadil);
        backstop_token_client.mint(&samwise, &100_0000000);

        // setup pool with deposits
        e.as_contract(&backstop_address, || {
            execute_deposit(&e, &samwise, &pool_address, 100_0000000);
        });

        e.ledger().set(LedgerInfo {
            protocol_version: 20,
            sequence_number: 200,
            timestamp: 10000,
            network_id: Default::default(),
            base_reserve: 10,
            min_temp_entry_expiration: 10,
            min_persistent_entry_expiration: 10,
            max_entry_expiration: 2000000,
        });

        e.as_contract(&backstop_address, || {
            execute_queue_withdrawal(&e, &samwise, &pool_address, -42_0000000);
        });
    }

    #[test]
    fn test_execute_dequeue_withdrawal() {
        let e = Env::default();
        e.mock_all_auths_allowing_non_root_auth();

        let backstop_address = create_backstop(&e);
        let pool_address = Address::random(&e);
        let bombadil = Address::random(&e);
        let samwise = Address::random(&e);

        let (_, backstop_token_client) = create_backstop_token(&e, &backstop_address, &bombadil);
        backstop_token_client.mint(&samwise, &100_0000000);

        // queue shares for withdraw
        e.as_contract(&backstop_address, || {
            execute_deposit(&e, &samwise, &pool_address, 75_0000000);
            execute_queue_withdrawal(&e, &samwise, &pool_address, 25_0000000);

            e.ledger().set(LedgerInfo {
                protocol_version: 20,
                sequence_number: 100,
                timestamp: 10000,
                network_id: Default::default(),
                base_reserve: 10,
                min_temp_entry_expiration: 10,
                min_persistent_entry_expiration: 10,
                max_entry_expiration: 2000000,
            });

            execute_queue_withdrawal(&e, &samwise, &pool_address, 40_0000000);
        });

        e.ledger().set(LedgerInfo {
            protocol_version: 20,
            sequence_number: 200,
            timestamp: 20000,
            network_id: Default::default(),
            base_reserve: 10,
            min_temp_entry_expiration: 10,
            min_persistent_entry_expiration: 10,
            max_entry_expiration: 2000000,
        });

        e.as_contract(&backstop_address, || {
            execute_dequeue_withdrawal(&e, &samwise, &pool_address, 30_0000000);

            let new_user_balance = storage::get_user_balance(&e, &pool_address, &samwise);
            assert_eq!(new_user_balance.shares, 40_0000000);
            let expected_q4w = vec![
                &e,
                Q4W {
                    amount: 35_0000000,
                    exp: 10000 + 30 * 24 * 60 * 60,
                },
            ];
            assert_eq_vec_q4w(&new_user_balance.q4w, &expected_q4w);

            let new_pool_balance = storage::get_pool_balance(&e, &pool_address);
            assert_eq!(new_pool_balance.q4w, 35_0000000);
            assert_eq!(new_pool_balance.shares, 75_0000000);
            assert_eq!(new_pool_balance.tokens, 75_0000000);
        });
    }
    #[test]
    #[should_panic(expected = "Error(Contract, #11)")]
    fn test_execute_dequeue_withdrawal_negative_amount() {
        let e = Env::default();
        e.mock_all_auths_allowing_non_root_auth();

        let backstop_address = create_backstop(&e);
        let pool_address = Address::random(&e);
        let bombadil = Address::random(&e);
        let samwise = Address::random(&e);

        let (_, backstop_token_client) = create_backstop_token(&e, &backstop_address, &bombadil);
        backstop_token_client.mint(&samwise, &100_0000000);

        // queue shares for withdraw
        e.as_contract(&backstop_address, || {
            execute_deposit(&e, &samwise, &pool_address, 75_0000000);
            execute_queue_withdrawal(&e, &samwise, &pool_address, 25_0000000);

            e.ledger().set(LedgerInfo {
                protocol_version: 20,
                sequence_number: 100,
                timestamp: 10000,
                network_id: Default::default(),
                base_reserve: 10,
                min_temp_entry_expiration: 10,
                min_persistent_entry_expiration: 10,
                max_entry_expiration: 2000000,
            });

            execute_queue_withdrawal(&e, &samwise, &pool_address, 40_0000000);
        });

        e.ledger().set(LedgerInfo {
            protocol_version: 20,
            sequence_number: 200,
            timestamp: 20000,
            network_id: Default::default(),
            base_reserve: 10,
            min_temp_entry_expiration: 10,
            min_persistent_entry_expiration: 10,
            max_entry_expiration: 2000000,
        });

        e.as_contract(&backstop_address, || {
            execute_dequeue_withdrawal(&e, &samwise, &pool_address, -30_0000000);
        });
    }

    #[test]
    fn test_execute_withdrawal() {
        let e = Env::default();
        e.mock_all_auths_allowing_non_root_auth();

        let backstop_address = create_backstop(&e);
        let pool_address = Address::random(&e);
        let bombadil = Address::random(&e);
        let samwise = Address::random(&e);

        let (_, backstop_token_client) = create_backstop_token(&e, &backstop_address, &bombadil);
        backstop_token_client.mint(&samwise, &150_0000000);

        e.ledger().set(LedgerInfo {
            protocol_version: 20,
            sequence_number: 200,
            timestamp: 10000,
            network_id: Default::default(),
            base_reserve: 10,
            min_temp_entry_expiration: 10,
            min_persistent_entry_expiration: 10,
            max_entry_expiration: 2000000,
        });

        // setup pool with queue for withdrawal and allow the backstop to incur a profit
        e.as_contract(&backstop_address, || {
            execute_deposit(&e, &samwise, &pool_address, 100_0000000);
            execute_queue_withdrawal(&e, &samwise, &pool_address, 42_0000000);
            execute_donate(&e, &samwise, &pool_address, 50_0000000);
        });

        e.ledger().set(LedgerInfo {
            protocol_version: 20,
            sequence_number: 200,
            timestamp: 10000 + 30 * 24 * 60 * 60 + 1,
            network_id: Default::default(),
            base_reserve: 10,
            min_temp_entry_expiration: 10,
            min_persistent_entry_expiration: 10,
            max_entry_expiration: 2000000,
        });

        e.as_contract(&backstop_address, || {
            let tokens = execute_withdraw(&e, &samwise, &pool_address, 42_0000000);

            let new_user_balance = storage::get_user_balance(&e, &pool_address, &samwise);
            assert_eq!(new_user_balance.shares, 100_0000000 - 42_0000000);
            assert_eq!(new_user_balance.q4w.len(), 0);

            let new_pool_balance = storage::get_pool_balance(&e, &pool_address);
            assert_eq!(new_pool_balance.q4w, 0);
            assert_eq!(new_pool_balance.shares, 100_0000000 - 42_0000000);
            assert_eq!(new_pool_balance.tokens, 150_0000000 - tokens);
            assert_eq!(tokens, 63_0000000);

            assert_eq!(
                backstop_token_client.balance(&backstop_address),
                150_0000000 - tokens
            );
            assert_eq!(backstop_token_client.balance(&samwise), tokens);
        });
    }
    #[test]
    #[should_panic(expected = "Error(Contract, #11)")]
    fn test_execute_withdrawal_negative_amount() {
        let e = Env::default();
        e.mock_all_auths_allowing_non_root_auth();

        let backstop_address = create_backstop(&e);
        let pool_address = Address::random(&e);
        let bombadil = Address::random(&e);
        let samwise = Address::random(&e);

        let (_, backstop_token_client) = create_backstop_token(&e, &backstop_address, &bombadil);
        backstop_token_client.mint(&samwise, &150_0000000);

        e.ledger().set(LedgerInfo {
            protocol_version: 20,
            sequence_number: 200,
            timestamp: 10000,
            network_id: Default::default(),
            base_reserve: 10,
            min_temp_entry_expiration: 10,
            min_persistent_entry_expiration: 10,
            max_entry_expiration: 2000000,
        });

        // setup pool with queue for withdrawal and allow the backstop to incur a profit
        e.as_contract(&backstop_address, || {
            execute_deposit(&e, &samwise, &pool_address, 100_0000000);
            execute_queue_withdrawal(&e, &samwise, &pool_address, 42_0000000);
            execute_donate(&e, &samwise, &pool_address, 50_0000000);
        });

        e.ledger().set(LedgerInfo {
            protocol_version: 20,
            sequence_number: 200,
            timestamp: 10000 + 30 * 24 * 60 * 60 + 1,
            network_id: Default::default(),
            base_reserve: 10,
            min_temp_entry_expiration: 10,
            min_persistent_entry_expiration: 10,
            max_entry_expiration: 2000000,
        });

        e.as_contract(&backstop_address, || {
            execute_withdraw(&e, &samwise, &pool_address, -42_0000000);
        });
    }
}<|MERGE_RESOLUTION|>--- conflicted
+++ resolved
@@ -1,14 +1,5 @@
-<<<<<<< HEAD
 use crate::{contract::require_nonnegative, emissions, storage};
 use sep_41_token::TokenClient;
-=======
-use crate::{
-    contract::require_nonnegative,
-    dependencies::TokenClient,
-    emissions::{self},
-    storage,
-};
->>>>>>> ea274b72
 use soroban_sdk::{unwrap::UnwrapOptimized, Address, Env};
 
 use super::Q4W;
