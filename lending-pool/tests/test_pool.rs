--- conflicted
+++ resolved
@@ -21,11 +21,7 @@
     e.budget().reset_unlimited();
 
     e.ledger().set(LedgerInfo {
-<<<<<<< HEAD
         timestamp: START_TIME,
-=======
-        timestamp: 0,
->>>>>>> 234786ca
         protocol_version: 1,
         sequence_number: 0,
         network_id: Default::default(),
@@ -144,13 +140,9 @@
     // allow interest to accumulate
     // IR -> 6%
     e.ledger().set(LedgerInfo {
-<<<<<<< HEAD
-        timestamp: START_TIME + 12345,
-=======
-        timestamp: 6307200 * 5,
->>>>>>> 234786ca
+        timestamp: START_TIME + 31536000, // 1 year
         protocol_version: 1,
-        sequence_number: 6307200, // 1 year
+        sequence_number: 6307200,
         network_id: Default::default(),
         base_reserve: 10,
     });
