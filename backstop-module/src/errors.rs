--- conflicted
+++ resolved
@@ -8,10 +8,7 @@
     InvalidBalance = 2,
     NotExpired = 3,
     InvalidRewardZoneEntry = 4,
-<<<<<<< HEAD
-    NotPool = 10,
-=======
     NotAuthorized = 5,
     InsufficientFunds = 6,
->>>>>>> e649872e
+    NotPool = 10,
 }