--- conflicted
+++ resolved
@@ -12,11 +12,8 @@
     NegativeAmount = 4,
     InvalidPoolInitArgs = 5,
     InvalidReserveMetadata = 6,
-<<<<<<< HEAD
     InitNotUnlocked = 7,
-=======
     StatusNotAllowed = 8,
->>>>>>> 6556498d
     // Pool State Errors (10-19)
     InvalidHf = 10,
     InvalidPoolStatus = 11,
