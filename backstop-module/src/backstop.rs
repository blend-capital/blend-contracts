use crate::{
    constants::BLND_TOKEN,
    dependencies::TokenClient,
    distributor::Distributor,
    errors::BackstopError,
    pool::Pool,
    storage::{BackstopDataStore, StorageManager, Q4W},
    user::User,
};
use soroban_auth::{Identifier, Signature};
use soroban_sdk::{contractimpl, symbol, Address, BytesN, Env, Vec};

/// ### Backstop Module
///
/// A backstop module for the Blend protocol's Isolated Lending Pools
pub struct Backstop;

pub trait BackstopTrait {
    /********** Core **********/

    /// Deposit tokens from the invoker into the backstop of a pool
    ///
    /// Returns the number of backstop pool shares minted
    ///
    /// ### Arguments
    /// * `pool_address` - The address of the pool
    /// * `amount` - The amount of tokens to deposit
    fn deposit(e: Env, pool_address: BytesN<32>, amount: u64) -> Result<u64, BackstopError>;

    /// Queue deposited pool shares for withdraw from a backstop of a pool
    ///
    /// Returns the created queue for withdrawal
    ///
    /// ### Arguments
    /// * `pool_address` - The address of the pool
    /// * `amount` - The amount of shares to queue for withdraw
    fn q_withdraw(e: Env, pool_address: BytesN<32>, amount: u64) -> Result<Q4W, BackstopError>;

    /// Withdraw shares from the withdraw queue for a backstop of a pool
    ///
    /// Returns the amount of tokens returned
    ///
    /// ### Arguments
    /// * `pool_address` - The address of the pool
    /// * `amount` - The amount of shares to withdraw
    fn withdraw(e: Env, pool_address: BytesN<32>, amount: u64) -> Result<u64, BackstopError>;

    /// Fetch the balance of backstop shares of a pool for the user
    ///
    /// ### Arguments
    /// * `pool_address` - The address of the pool
    /// * `user` - The user to fetch the balance for
    fn balance(e: Env, pool_address: BytesN<32>, user: Identifier) -> u64;

    /// Fetch the withdraw queue for the user
    ///
    /// ### Arguments
    /// * `pool_address` - The address of the pool
    /// * `user` - The user to fetch the q4w for
    fn q4w(e: Env, pool_address: BytesN<32>, user: Identifier) -> Vec<Q4W>;

    /// Fetch the balances for the pool
    ///
    /// Return (total pool backstop tokens, total pool shares, total pool queued for withdraw)
    ///
    /// ### Arguments
    /// * `pool_address` - The address of the pool
    fn p_balance(e: Env, pool_address: BytesN<32>) -> (u64, u64, u64);

    /********** Emissions **********/

    /// Distribute BLND from the Emitter
    fn dist(e: Env) -> Result<(), BackstopError>;

    /// Fetch the next distribution window in seconds since epoch in UTC
    fn next_dist(e: Env) -> u64;

    /// Add a pool to the reward zone, and if the reward zone is full, a pool to remove
    ///
    /// ### Arguments
    /// * `to_add` - The address of the pool to add
    /// * `to_remove` - The address of the pool to remove
    ///
    /// ### Errors
    /// If the pool to remove has more tokens, or if distribution occurred in the last 48 hours
    fn add_reward(e: Env, to_add: BytesN<32>, to_remove: BytesN<32>) -> Result<(), BackstopError>;

    /// Fetch the reward zone
    fn get_rz(e: Env) -> Vec<BytesN<32>>;

    /// Fetch the EPS (emissions per second) for the current distribution window of a pool
    fn pool_eps(e: Env, pool_address: BytesN<32>) -> u64;

    /// Allow a pool to claim emissions
    ///
    /// ### Arguments
    /// * `to` - The identifier to send to emissions to
    /// * `amount` - The amount of emissions to claim
    ///
    /// ### Errors
    /// If the pool has no emissions left to claim
    fn claim(e: Env, to: Identifier, amount: u64) -> Result<(), BackstopError>;

    /********** Fund Management *********/

    /// Take BLND from a pools backstop and update share value
    ///
    /// ### Arguments
    /// * `amount` - The amount of BLND to take
    /// * `to` - The address to send the BLND to
    ///
    /// ### Errors
    /// If the pool does not have enough BLND
    /// If the function is not invoked by a valid pool
    fn draw(e: Env, amount: u64, to: Identifier) -> Result<(), BackstopError>;

    /// Sends BLND from the invoker to a pools backstop and update share value
    ///
    /// NOTE: This is not a deposit, and the invoker will permanently lose access to the funds
    ///
    /// ### Arguments
    /// * `pool_address` - The address of the pool
    /// * `amount` - The amount of BLND to add
    ///
    /// ### Errors
    /// If the `pool_address` is not valid
    fn donate(e: Env, pool_address: BytesN<32>, amount: u64) -> Result<(), BackstopError>;
}

#[contractimpl]
impl BackstopTrait for Backstop {
    fn deposit(e: Env, pool_address: BytesN<32>, amount: u64) -> Result<u64, BackstopError> {
        let mut user = User::new(pool_address.clone(), Identifier::from(e.invoker()));
        let mut pool = Pool::new(pool_address.clone());

        let to_mint = pool.convert_to_shares(&e, amount);

        let blnd_client = TokenClient::new(&e, BytesN::from_array(&e, &BLND_TOKEN));
        blnd_client.xfer_from(
            &Signature::Invoker,
            &0,
            &user.id,
            &get_contract_id(&e),
            &(amount as i128),
        );

        // "mint" shares
        // TODO: storing and writing are currently separated. Consider revisiting
        // after the logic for emissions and interest rates is added
        pool.deposit(&e, amount, to_mint);
        pool.write_shares(&e);
        pool.write_tokens(&e);

        user.add_shares(&e, to_mint);
        user.write_shares(&e);

<<<<<<< HEAD
        // TODO: manage backstop state changes (bToken rates, emissions)

        e.events().publish(
            (symbol!("Backstop"), symbol!("Deposit")),
            (pool_address, user.id, amount),
        );
=======
>>>>>>> 81afb03e
        Ok(to_mint)
    }

    fn q_withdraw(e: Env, pool_address: BytesN<32>, amount: u64) -> Result<Q4W, BackstopError> {
        let mut user = User::new(pool_address.clone(), Identifier::from(e.invoker()));
        let mut pool = Pool::new(pool_address.clone());

        let new_q4w = match user.try_queue_shares_for_withdrawal(&e, amount) {
            Ok(q4w) => q4w,
            Err(e) => return Err(e),
        };
        user.write_q4w(&e);

        pool.queue_for_withdraw(&e, amount);
        pool.write_q4w(&e);

<<<<<<< HEAD
        // TODO: manage backstop state changes (bToken rates)

        e.events().publish(
            (symbol!("Backstop"), symbol!("Queue"), symbol!("Withdraw")),
            (pool_address, user.id, amount),
        );
=======
>>>>>>> 81afb03e
        Ok(new_q4w)
    }

    fn withdraw(e: Env, pool_address: BytesN<32>, amount: u64) -> Result<u64, BackstopError> {
        let mut user = User::new(pool_address.clone(), Identifier::from(e.invoker()));
        let mut pool = Pool::new(pool_address.clone());

        match user.try_withdraw_shares(&e, amount) {
            Ok(_) => (),
            Err(e) => return Err(e),
        };

        let to_return = pool.convert_to_tokens(&e, amount);

        // "burn" shares
        pool.withdraw(&e, to_return, amount)?;
        pool.write_shares(&e);
        pool.write_tokens(&e);
        pool.write_q4w(&e);

        user.write_q4w(&e);
        user.write_shares(&e);

        let blnd_client = TokenClient::new(&e, BytesN::from_array(&e, &BLND_TOKEN));
        blnd_client.xfer(&Signature::Invoker, &0, &user.id, &(to_return as i128));

        e.events().publish(
            (symbol!("Backstop"), symbol!("Withdraw")),
            (pool_address, user.id, to_return),
        );
        Ok(to_return)
    }

    fn balance(e: Env, pool: BytesN<32>, user: Identifier) -> u64 {
        let storage = StorageManager::new(&e);
        storage.get_shares(pool, user)
    }

    fn q4w(e: Env, pool: BytesN<32>, user: Identifier) -> Vec<Q4W> {
        let storage = StorageManager::new(&e);
        storage.get_q4w(pool, user)
    }

    fn p_balance(e: Env, pool: BytesN<32>) -> (u64, u64, u64) {
        let storage = StorageManager::new(&e);
        let pool_tokens = storage.get_pool_tokens(pool.clone());
        let pool_shares = storage.get_pool_shares(pool.clone());
        let pool_q4w = storage.get_pool_q4w(pool.clone());
        (pool_tokens, pool_shares, pool_q4w)
    }

    /********** Emissions **********/

    fn dist(e: Env) -> Result<(), BackstopError> {
        Distributor::distribute(&e)
    }

    fn next_dist(e: Env) -> u64 {
        StorageManager::new(&e).get_next_dist()
    }

    fn add_reward(e: Env, to_add: BytesN<32>, to_remove: BytesN<32>) -> Result<(), BackstopError> {
        Distributor::add_to_reward_zone(&e, to_add, to_remove)
    }

    fn get_rz(e: Env) -> Vec<BytesN<32>> {
        StorageManager::new(&e).get_reward_zone()
    }

    fn pool_eps(e: Env, pool_address: BytesN<32>) -> u64 {
        StorageManager::new(&e).get_pool_eps(pool_address)
    }

    fn claim(e: Env, to: Identifier, amount: u64) -> Result<(), BackstopError> {
        let mut pool = match e.invoker() {
            Address::Contract(invoker) => Pool::new(invoker),
            _ => return Err(BackstopError::NotPool),
        };
        pool.verify_pool(&e)?;
        pool.claim(&e, amount)?;
        pool.write_emissions(&e);

        let blnd_client = TokenClient::new(&e, BytesN::from_array(&e, &BLND_TOKEN));
        blnd_client.xfer(&Signature::Invoker, &0, &to, &(amount as i128));

        Ok(())
    }

    /********** Fund Management *********/

    fn draw(e: Env, amount: u64, to: Identifier) -> Result<(), BackstopError> {
        let mut pool = match e.invoker() {
            Address::Contract(invoker) => Pool::new(invoker),
            _ => return Err(BackstopError::NotPool),
        };
        pool.verify_pool(&e)?;

        pool.withdraw(&e, amount, 0)?;
        pool.write_tokens(&e);

        let blnd_client = TokenClient::new(&e, BytesN::from_array(&e, &BLND_TOKEN));
        blnd_client.xfer(&Signature::Invoker, &0, &to, &(amount as i128));

        Ok(())
    }

    fn donate(e: Env, pool_address: BytesN<32>, amount: u64) -> Result<(), BackstopError> {
        let mut pool = Pool::new(pool_address);

        let blnd_client = TokenClient::new(&e, BytesN::from_array(&e, &BLND_TOKEN));
        blnd_client.xfer_from(
            &Signature::Invoker,
            &0,
            &Identifier::from(e.invoker()),
            &get_contract_id(&e),
            &(amount as i128),
        );

        pool.deposit(&e, amount, 0);
        pool.write_tokens(&e);

        Ok(())
    }
}

// ***** Helpers *****

fn get_contract_id(e: &Env) -> Identifier {
    Identifier::Contract(e.current_contract())
}<|MERGE_RESOLUTION|>--- conflicted
+++ resolved
@@ -154,15 +154,10 @@
         user.add_shares(&e, to_mint);
         user.write_shares(&e);
 
-<<<<<<< HEAD
-        // TODO: manage backstop state changes (bToken rates, emissions)
-
         e.events().publish(
             (symbol!("Backstop"), symbol!("Deposit")),
             (pool_address, user.id, amount),
         );
-=======
->>>>>>> 81afb03e
         Ok(to_mint)
     }
 
@@ -179,15 +174,10 @@
         pool.queue_for_withdraw(&e, amount);
         pool.write_q4w(&e);
 
-<<<<<<< HEAD
-        // TODO: manage backstop state changes (bToken rates)
-
         e.events().publish(
             (symbol!("Backstop"), symbol!("Queue"), symbol!("Withdraw")),
             (pool_address, user.id, amount),
         );
-=======
->>>>>>> 81afb03e
         Ok(new_q4w)
     }
 
